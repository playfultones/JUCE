--- conflicted
+++ resolved
@@ -1,142 +1,139 @@
-/*
-  ==============================================================================
-
-   This file is part of the JUCE library.
-   Copyright (c) 2016 - ROLI Ltd.
-
-   Permission is granted to use this software under the terms of the ISC license
-   http://www.isc.org/downloads/software-support-policy/isc-license/
-
-   Permission to use, copy, modify, and/or distribute this software for any
-   purpose with or without fee is hereby granted, provided that the above
-   copyright notice and this permission notice appear in all copies.
-
-   THE SOFTWARE IS PROVIDED "AS IS" AND ISC DISCLAIMS ALL WARRANTIES WITH REGARD
-   TO THIS SOFTWARE INCLUDING ALL IMPLIED WARRANTIES OF MERCHANTABILITY AND
-   FITNESS. IN NO EVENT SHALL ISC BE LIABLE FOR ANY SPECIAL, DIRECT, INDIRECT,
-   OR CONSEQUENTIAL DAMAGES OR ANY DAMAGES WHATSOEVER RESULTING FROM LOSS OF
-   USE, DATA OR PROFITS, WHETHER IN AN ACTION OF CONTRACT, NEGLIGENCE OR OTHER
-   TORTIOUS ACTION, ARISING OUT OF OR IN CONNECTION WITH THE USE OR PERFORMANCE
-   OF THIS SOFTWARE.
-
-   -----------------------------------------------------------------------------
-
-   To release a closed-source product which uses other parts of JUCE not
-   licensed under the ISC terms, commercial licenses are available: visit
-   www.juce.com for more information.
-
-  ==============================================================================
-*/
-
-
-/**
-    Represents the touch surface of a BLOCKS device.
-*/
-class TouchSurface
-{
-public:
-    TouchSurface (Block&);
-
-    /** Destructor. */
-    virtual ~TouchSurface();
-
-    //==============================================================================
-    struct Touch
-    {
-        /** A touch index, which will stay constant for each finger as it is tracked. */
-        int index;
-
-        /** The X position of this touch on the device, in logical units starting from 0 (left).
-
-            See Block::getWidth() for the maximum X value on the device.
-        */
-        float x;
-
-        /** An approximation of the velocity at which the X value is changing, measured in
-            units/second. This is intended as a useful hint to help with gesture detection, but
-            may be 0 if the device doesn't provide this data.
-        */
-        float xVelocity;
-
-        /** The Y position of this touch on the device, in logical units starting from 0 (top).
-
-            See Block::getHeight() to find the maximum Y on the device.
-        */
-        float y;
-
-        /** An approximation of the velocity at which the Y value is changing, measured in
-            units/second. This is intended as a useful hint to help with gesture detection, but
-            may be 0 if the device doesn't provide this data.
-        */
-        float yVelocity;
-
-        /** The current pressure of this touch, in the range 0.0 (no pressure) to 1.o (very hard). */
-        float z;
-
-        /** The rate at which pressure is currently changing, measured in units/second. This is
-            intended as a useful hint to help with gesture detection, but may be 0 if the device
-            doesn't provide this data.
-        */
-        float zVelocity;
-
-        /** The timestamp of this event, in milliseconds since the device was booted. */
-        Block::Timestamp eventTimestamp;
-
-        /** True if this is the first event for this finger/index. */
-        bool isTouchStart;
-
-        /** True if this is the final event as this finger/index is lifted off. */
-        bool isTouchEnd;
-
-        /** The ID of the block that generated this touch. */
-        Block::UID blockUID;
-
-        /** The initial X position of the touchStart event corresponding to this finger/index. */
-        float startX;
-
-        /** The initial Y position of the touchStart event corresponding to this finger/index. */
-        float startY;
-    };
-
-    //==============================================================================
-    /** Forces a touch-off message for all active touches. */
-    virtual void cancelAllActiveTouches() noexcept = 0;
-
-<<<<<<< HEAD
-=======
-    /** For the on-screen seaboard view, this will return the number of keys.
-        For other types of touch-surface, it will return 0. */
-    virtual int getNumberOfKeywaves() const = 0;
-
->>>>>>> 03b0df12
-    //==============================================================================
-    /** Receives callbacks when a touch moves or changes pressure. */
-    struct Listener
-    {
-        virtual ~Listener();
-
-        virtual void touchChanged (TouchSurface&, const Touch&) = 0;
-    };
-
-    /** Testing feature: this allows you to inject touches onto a touch surface. */
-    void callListenersTouchChanged (const TouchSurface::Touch& t)
-    {
-        listeners.call (&Listener::touchChanged, *this, t);
-    }
-
-    /** Adds a listener to be called when the surface is touched. */
-    void addListener (Listener*);
-
-    /** Removes a previously-registered listener. */
-    void removeListener (Listener*);
-
-    //==============================================================================
-    /** The block that owns this touch surface. */
-    Block& block;
-
-protected:
-    //==============================================================================
-    juce::ListenerList<Listener> listeners;
-
-    JUCE_DECLARE_NON_COPYABLE_WITH_LEAK_DETECTOR (TouchSurface)
-};
+/*
+  ==============================================================================
+
+   This file is part of the JUCE library.
+   Copyright (c) 2016 - ROLI Ltd.
+
+   Permission is granted to use this software under the terms of the ISC license
+   http://www.isc.org/downloads/software-support-policy/isc-license/
+
+   Permission to use, copy, modify, and/or distribute this software for any
+   purpose with or without fee is hereby granted, provided that the above
+   copyright notice and this permission notice appear in all copies.
+
+   THE SOFTWARE IS PROVIDED "AS IS" AND ISC DISCLAIMS ALL WARRANTIES WITH REGARD
+   TO THIS SOFTWARE INCLUDING ALL IMPLIED WARRANTIES OF MERCHANTABILITY AND
+   FITNESS. IN NO EVENT SHALL ISC BE LIABLE FOR ANY SPECIAL, DIRECT, INDIRECT,
+   OR CONSEQUENTIAL DAMAGES OR ANY DAMAGES WHATSOEVER RESULTING FROM LOSS OF
+   USE, DATA OR PROFITS, WHETHER IN AN ACTION OF CONTRACT, NEGLIGENCE OR OTHER
+   TORTIOUS ACTION, ARISING OUT OF OR IN CONNECTION WITH THE USE OR PERFORMANCE
+   OF THIS SOFTWARE.
+
+   -----------------------------------------------------------------------------
+
+   To release a closed-source product which uses other parts of JUCE not
+   licensed under the ISC terms, commercial licenses are available: visit
+   www.juce.com for more information.
+
+  ==============================================================================
+*/
+
+
+/**
+    Represents the touch surface of a BLOCKS device.
+*/
+class TouchSurface
+{
+public:
+    TouchSurface (Block&);
+
+    /** Destructor. */
+    virtual ~TouchSurface();
+
+    //==============================================================================
+    struct Touch
+    {
+        /** A touch index, which will stay constant for each finger as it is tracked. */
+        int index;
+
+        /** The X position of this touch on the device, in logical units starting from 0 (left).
+
+            See Block::getWidth() for the maximum X value on the device.
+        */
+        float x;
+
+        /** An approximation of the velocity at which the X value is changing, measured in
+            units/second. This is intended as a useful hint to help with gesture detection, but
+            may be 0 if the device doesn't provide this data.
+        */
+        float xVelocity;
+
+        /** The Y position of this touch on the device, in logical units starting from 0 (top).
+
+            See Block::getHeight() to find the maximum Y on the device.
+        */
+        float y;
+
+        /** An approximation of the velocity at which the Y value is changing, measured in
+            units/second. This is intended as a useful hint to help with gesture detection, but
+            may be 0 if the device doesn't provide this data.
+        */
+        float yVelocity;
+
+        /** The current pressure of this touch, in the range 0.0 (no pressure) to 1.o (very hard). */
+        float z;
+
+        /** The rate at which pressure is currently changing, measured in units/second. This is
+            intended as a useful hint to help with gesture detection, but may be 0 if the device
+            doesn't provide this data.
+        */
+        float zVelocity;
+
+        /** The timestamp of this event, in milliseconds since the device was booted. */
+        Block::Timestamp eventTimestamp;
+
+        /** True if this is the first event for this finger/index. */
+        bool isTouchStart;
+
+        /** True if this is the final event as this finger/index is lifted off. */
+        bool isTouchEnd;
+
+        /** The ID of the block that generated this touch. */
+        Block::UID blockUID;
+
+        /** The initial X position of the touchStart event corresponding to this finger/index. */
+        float startX;
+
+        /** The initial Y position of the touchStart event corresponding to this finger/index. */
+        float startY;
+    };
+
+    //==============================================================================
+    /** Forces a touch-off message for all active touches. */
+    virtual void cancelAllActiveTouches() noexcept = 0;
+
+    /** For the on-screen seaboard view, this will return the number of keys.
+        For other types of touch-surface, it will return 0. */
+    virtual int getNumberOfKeywaves() const = 0;
+
+    //==============================================================================
+    /** Receives callbacks when a touch moves or changes pressure. */
+    struct Listener
+    {
+        virtual ~Listener();
+
+        virtual void touchChanged (TouchSurface&, const Touch&) = 0;
+    };
+
+    /** Testing feature: this allows you to inject touches onto a touch surface. */
+    void callListenersTouchChanged (const TouchSurface::Touch& t)
+    {
+        listeners.call (&Listener::touchChanged, *this, t);
+    }
+
+    /** Adds a listener to be called when the surface is touched. */
+    void addListener (Listener*);
+
+    /** Removes a previously-registered listener. */
+    void removeListener (Listener*);
+
+    //==============================================================================
+    /** The block that owns this touch surface. */
+    Block& block;
+
+protected:
+    //==============================================================================
+    juce::ListenerList<Listener> listeners;
+
+    JUCE_DECLARE_NON_COPYABLE_WITH_LEAK_DETECTOR (TouchSurface)
+};